--- conflicted
+++ resolved
@@ -50,27 +50,21 @@
     num_classes = len(emotion_table)
 
     correct, total = 0, 0
-<<<<<<< HEAD
     correct_per_class = torch.zeros(num_classes, dtype=torch.long, device=device)
     total_per_class   = torch.zeros(num_classes, dtype=torch.long, device=device)
-
-=======
-    correct_per_class = torch.zeros(len(emotion_table), dtype=torch.long, device=device)
-    total_per_class   = torch.zeros(len(emotion_table), dtype=torch.long, device=device)
     all_labels = []
     all_preds = []
-    
->>>>>>> 8057a1d2
+
     with torch.no_grad():
         for x, y in dataloader:
             x, y = x.to(device), y.to(device)
             logits = model(x)
 
-<<<<<<< HEAD
             if training_mode == "multi_target":
                 preds = (torch.sigmoid(logits) > 0.5).long()
                 y_bool = y.bool()
 
+                logging.info(f"Predições: {preds}, Verdadeiros: {y_bool}")
                 # --- Acurácia global (proporção de bits corretos) ---
                 correct += (preds == y_bool).sum().item()
                 total   += y.numel()
@@ -78,6 +72,10 @@
                 # --- Acurácia por classe (por coluna) ---
                 correct_per_class += (preds == y_bool).sum(dim=0)
                 total_per_class   += y_bool.sum(dim=0)
+
+                # Salva resultados para confusão binária por classe
+                all_labels.extend(y_bool.cpu().numpy().reshape(-1))
+                all_preds.extend(preds.cpu().numpy().reshape(-1))
 
             else:  # modo single-label
                 preds  = logits.argmax(dim=1)
@@ -90,58 +88,23 @@
                     mask = labels == i
                     total_per_class[i]   += mask.sum()
                     correct_per_class[i] += (preds[mask] == i).sum()
-=======
-            correct += (preds == labels).sum().item()
-            total   += labels.size(0)
-            all_labels.extend(labels.cpu().numpy())
-            all_preds.extend(preds.cpu().numpy())
-
-            for i in range(len(emotion_table)):
-                mask = labels == i
-                total_per_class[i]   += mask.sum()
-                correct_per_class[i] += (preds[mask] == i).sum()
-            
->>>>>>> 8057a1d2
+
+                all_labels.extend(labels.cpu().numpy())
+                all_preds.extend(preds.cpu().numpy())
 
     # --- Acurácia geral ---
     acc = correct / max(total, 1)
 
     # --- Acurácia por classe ---
     class_accs = {
-<<<<<<< HEAD
         emotion_table[i]: (correct_per_class[i] / total_per_class[i]).item() if total_per_class[i] > 0 else 0.0
         for i in range(num_classes)
     }
 
-    return acc, class_accs
-
-
-from datetime import datetime
-import pandas as pd
-import os
-
-def save_results_to_excel(file_path, row_data):
-    sheet_name = f"resultados - {datetime.now().strftime('%Y-%m-%d')}"    
-    if os.path.exists(file_path):
-        try:
-            df = pd.read_excel(file_path, sheet_name=sheet_name)
-        except Exception:
-            df = pd.DataFrame(columns=row_data.keys())
-    else:
-        df = pd.DataFrame(columns=row_data.keys())
-
-    df = pd.concat([df, pd.DataFrame([row_data])], ignore_index=True)
-
-    with pd.ExcelWriter(file_path, engine='openpyxl', mode='a' if os.path.exists(file_path) else 'w') as writer:
-        df.to_excel(writer, sheet_name=sheet_name, index=False)
-
- 
-
-def accuracy_from_logits(logits, targets):
-    pred = torch.argmax(logits, dim=1)
-    true = torch.argmax(targets, dim=1)
-    return (pred == true).float().mean().item()
-
+    # --- Matriz de confusão ---
+    cm = confusion_matrix(all_labels, all_preds, labels=list(emotion_table.keys()))
+
+    return acc, class_accs, cm
 import torch
 
 def multi_hot_accuracy(logits: torch.Tensor, y: torch.Tensor, mode: str = "any", threshold: float = 0.5) -> torch.Tensor:
@@ -154,8 +117,11 @@
         threshold (float): limiar para converter as probabilidades em 0/1.
     """
     preds = torch.sigmoid(logits) > threshold
-    y_bool = y.bool()
-
+    y_bool = y == 1.0
+
+    #logging.info(f"Logits: {logits}")
+    #logging.info(f"VerdadeirasOG: {y}")
+    #logging.info(f"Predições: {preds}, Verdadeiros: {y_bool}")
     if mode == "any":
         correct = (preds & y_bool).any(dim=1).float().sum()
 
@@ -171,25 +137,6 @@
         raise ValueError(f"Modo inválido: {mode}. Use 'any', 'all' ou 'ratio'.")
 
     return correct
-
-
-
-def display_class_distribution(type, dataset):
-    class_counts = np.bincount(dataset.labels, minlength=len(emotion_table))
-    logging.info(f"{type} class distribution:")    
-    for idx, count in enumerate(class_counts):
-        cname = emotion_table[idx]
-        logging.info(f"  {cname:10s}: {count} ({count / len(dataset.labels) * 100:.2f}%)")
-    
-    logging.info(f"{type} dataset size: {len(dataset.labels)}\n")
-=======
-        i: (correct_per_class[i] / total_per_class[i]).item() if total_per_class[i] > 0 else 0.0
-        for i in range(len(emotion_table))
-    }    
-
-    cm = confusion_matrix(all_labels, all_preds, labels=list(emotion_table.keys()))
-    return acc, class_accs, cm
->>>>>>> 8057a1d2
 
 
 def main(base_folder, training_mode='majority', model_name='VGG13', max_epochs=100, batch_size=32, num_workers=0, sampler_type=None, results_file="resultados.xlsx"):
@@ -220,12 +167,7 @@
 
     train_ds = FERPlusDataset(base_folder, train_folders, "label.csv", train_params)
     val_ds   = FERPlusDataset(base_folder, valid_folders, "label.csv", eval_params)
-<<<<<<< HEAD
-    test_ds  = FERPlusDataset(base_folder, test_folders, "label.csv", eval_params)
-   
-=======
     test_ds  = FERPlusDataset(base_folder, test_folders, "label.csv", eval_params)    
->>>>>>> 8057a1d2
 
     display_class_distribution("Train", train_ds, emotion_table)
     display_class_distribution("Validation", val_ds, emotion_table)
@@ -237,20 +179,7 @@
     val_loader   = DataLoader(val_ds, batch_size=batch_size, shuffle=False, num_workers=num_workers, pin_memory=pin_memory)
     test_loader  = DataLoader(test_ds, batch_size=batch_size, shuffle=False, num_workers=num_workers, pin_memory=pin_memory)
 
-<<<<<<< HEAD
-    from collections import Counter
-    sampled_labels = []
-    for i, (_, y) in enumerate(train_loader):        
-        logged_labels = y.argmax(dim=1) if y.dim() > 1 else y
-        sampled_labels.extend([int(label) for label in logged_labels])
-        if i > 50:  # pega ~50 batches
-            break
-
-    print(Counter(sampled_labels))
-    print(f"Sampler ativo: {type(train_loader.sampler).__name__}")
-=======
     display_sampler_distribution(train_loader)
->>>>>>> 8057a1d2
 
     base_lr = getattr(model, 'learning_rate', 1e-3)
 
@@ -289,7 +218,7 @@
             running_loss += loss.detach() * bs  
 
             if training_mode == 'multi_target':
-                correct = multi_hot_accuracy(logits, y, mode="any")
+                correct = multi_hot_accuracy(logits, y, mode="ratio")
                 running_acc += correct
             else:
                 preds = logits.argmax(dim=1)

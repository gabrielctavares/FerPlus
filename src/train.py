from collections import Counter
import itertools
import os
import time
import argparse
import logging
import numpy as np
from tqdm import tqdm

import torch
import torch.optim as optim
from torch.utils.data import DataLoader
from torch.optim.lr_scheduler import LambdaLR
from samplers import get_sampler
from torch.utils.tensorboard import SummaryWriter

from models import build_model
from ferplus import FERPlusParameters, FERPlusDataset
from datetime import datetime
from sklearn.metrics import confusion_matrix
import matplotlib.pyplot as plt

from log_util import save_results_to_excel, display_class_distribution, plot_confusion_matrix, display_sampler_distribution

emotion_table = {
    0: 'neutral', 1: 'happiness', 2: 'surprise', 3: 'sadness',
    4: 'anger', 5: 'disgust', 6: 'fear', 7: 'contempt'
}

train_folders = ['FER2013Train']
valid_folders = ['FER2013Valid']
test_folders  = ['FER2013Test']

def loss_fn(training_mode, logits, targets):
    if training_mode in ('majority','probability','crossentropy'):
        logq = torch.log_softmax(logits, dim=1)
        loss = -(targets * logq).sum(dim=1).mean()
    elif training_mode == 'multi_target':
        q = torch.softmax(logits, dim=1)
        prod = targets * q
        m, _ = prod.max(dim=1)
        loss = -torch.log(m + 1e-12).mean()
    else:
        raise ValueError(f"Unknown training_mode: {training_mode}")
    return loss


def validate(model, dataloader, device, training_mode='majority'):
    model.eval()
    num_classes = len(emotion_table)

    correct, total = 0, 0
    correct_per_class = torch.zeros(num_classes, dtype=torch.long, device=device)
    total_per_class   = torch.zeros(num_classes, dtype=torch.long, device=device)
    all_labels = []
    all_preds = []

    with torch.no_grad():
        for x, y in dataloader:
            x, y = x.to(device), y.to(device)
            logits = model(x)

            if training_mode == "multi_target":
                preds = (torch.sigmoid(logits) > 0.5).long()
                y_bool = y > 0.5

                correct += (preds == y_bool).sum().item()
                total   += y.numel()

                correct_per_class += (preds & y_bool).sum(dim=0)
                total_per_class   += y_bool.sum(dim=0)

                all_labels.extend(y_bool.cpu().numpy().reshape(-1))
                all_preds.extend(preds.cpu().numpy().reshape(-1))

            else:  # modo single-label
                preds  = logits.argmax(dim=1)
                labels = y.argmax(dim=1)

                correct += (preds == labels).sum().item()
                total   += labels.size(0)

                for i in range(num_classes):
                    mask = labels == i
                    total_per_class[i]   += mask.sum()
                    correct_per_class[i] += (preds[mask] == i).sum()

                all_labels.extend(labels.cpu().numpy())
                all_preds.extend(preds.cpu().numpy())

    # --- Acurácia geral ---
    acc = correct / max(total, 1)

    # --- Acurácia por classe ---
    class_accs = {
        emotion_table[i]: (correct_per_class[i] / total_per_class[i]).item() if total_per_class[i] > 0 else 0.0
        for i in range(num_classes)
    }

    # --- Matriz de confusão ---
    cm = confusion_matrix(all_labels, all_preds, labels=list(emotion_table.keys()))

    return acc, class_accs, cm
import torch

def multi_hot_accuracy(logits: torch.Tensor, y: torch.Tensor, mode: str = "any", threshold: float = 0.5) -> torch.Tensor:
    preds = torch.sigmoid(logits) > threshold
    y_bool = y == 1.0

    if mode == "any":
        correct = (preds & y_bool).any(dim=1).float().sum()

    elif mode == "all":
        correct = (preds == y_bool).all(dim=1).float().sum()

    elif mode == "ratio":
        # proporção de classes verdadeiras acertadas
        per_sample = ((preds & y_bool).sum(dim=1) / y_bool.sum(dim=1).clamp(min=1))
        correct = per_sample.sum()

    else:
        raise ValueError(f"Modo inválido: {mode}. Use 'any', 'all' ou 'ratio'.")

    return correct


def main(base_folder, training_mode='majority', model_name='VGG13', max_epochs=100, batch_size=32, num_workers=0, sampler_type=None, results_file="resultados.xlsx"):

    device = torch.device('cuda' if torch.cuda.is_available() else 'cpu')
    is_cuda = device.type == 'cuda'
    pin_memory = is_cuda and (num_workers > 0)

    output_model_path = os.path.join(base_folder, 'results', 'models')
    output_model_folder = os.path.join(output_model_path, f"{model_name}_{training_mode}")
    os.makedirs(output_model_folder, exist_ok=True)


    logging.basicConfig(level=logging.INFO, format='[%(levelname)s] %(asctime)s - %(message)s', handlers=[
        logging.FileHandler(os.path.join(output_model_folder, "train.log")),
        logging.StreamHandler()
    ])
    
    writer = SummaryWriter(log_dir=os.path.join(output_model_folder, "tensorboard"))

    logging.info(f"Starting with training mode {training_mode} using {model_name} model, max epochs {max_epochs} and sampler {sampler_type if sampler_type else 'none'}.")

    num_classes = len(emotion_table)
    model = build_model(num_classes, model_name).to(device)

<<<<<<< HEAD
    train_params = FERPlusParameters(num_classes, getattr(model, 'input_height', 48), getattr(model, 'input_width', 48), training_mode, False, False)
    eval_params  = FERPlusParameters(num_classes, getattr(model, 'input_height', 48), getattr(model, 'input_width', 48), "majority", True, False)
=======
    train_params = FERPlusParameters(num_classes, getattr(model, 'input_height', 64), getattr(model, 'input_width', 64), training_mode, False, False)
    eval_params  = FERPlusParameters(num_classes, getattr(model, 'input_height', 64), getattr(model, 'input_width', 64), training_mode, True, False)
>>>>>>> 8eb6496d

    train_ds = FERPlusDataset(base_folder, train_folders, "label.csv", train_params)
    val_ds   = FERPlusDataset(base_folder, valid_folders, "label.csv", eval_params)
    test_ds  = FERPlusDataset(base_folder, test_folders, "label.csv", eval_params)    

    display_class_distribution("Train", train_ds, emotion_table)
    display_class_distribution("Validation", val_ds, emotion_table)
    display_class_distribution("Test", test_ds, emotion_table)

    sampler = get_sampler(sampler_type, train_ds, verbose=True)

    train_loader = DataLoader(train_ds, batch_size=batch_size, sampler=sampler,  shuffle=(sampler is None), num_workers=num_workers, pin_memory=pin_memory)
    val_loader   = DataLoader(val_ds, batch_size=batch_size, shuffle=False, num_workers=num_workers, pin_memory=pin_memory)
    test_loader  = DataLoader(test_ds, batch_size=batch_size, shuffle=False, num_workers=num_workers, pin_memory=pin_memory)

    display_sampler_distribution(train_loader)

    base_lr = getattr(model, 'learning_rate', 1e-3)

    def lr_lambda(epoch):
        if epoch < 20:
            return 1.0
        elif epoch < 40:
            return 0.5
        else:
            return 0.1

    optimizer = optim.SGD(model.parameters(), lr=base_lr, momentum=0.9)
    scheduler = LambdaLR(optimizer, lr_lambda=lr_lambda)
    
    best_val_acc = 0.0
    best_epoch = 0
    best_test_acc = 0.0
    best_cm = None
    best_row = None

    for epoch in range(max_epochs):        
        model.train()
        start_time = time.time()
        running_loss, running_acc, n_samples = 0.0, 0.0, 0

        pbar = tqdm(train_loader, desc=f"Epoch {epoch+1}/{max_epochs}", unit="batch")
        for x, y in pbar:
            x, y = x.to(device, non_blocking=is_cuda), y.to(device, non_blocking=is_cuda)
            optimizer.zero_grad(set_to_none=True)
            logits = model(x)
            loss = loss_fn(training_mode, logits, y)
            loss.backward()
            optimizer.step()
            
            bs = x.size(0)
            running_loss += loss.detach() * bs  

            if training_mode == 'multi_target':
                correct = multi_hot_accuracy(logits, y, mode="ratio")
                running_acc += correct
            else:
                preds = logits.argmax(dim=1)
                true  = y.argmax(dim=1)
                running_acc += (preds == true).sum()


            n_samples += bs

            avg_loss = (running_loss / n_samples).item()
            avg_acc  = (running_acc.float() / n_samples).item()
            pbar.set_postfix({"loss": f"{avg_loss:.4f}", "acc": f"{avg_acc*100:.2f}%"})

        scheduler.step()
        train_loss = (running_loss / max(n_samples, 1)).item()
        train_acc  = (running_acc.float() / max(n_samples, 1)).item()        

        writer.add_scalar("Loss/train", train_loss, epoch)
        writer.add_scalar("Accuracy/train", train_acc, epoch)
        writer.add_scalar("LearningRate", scheduler.get_last_lr()[0], epoch)

        val_acc, val_class_accs, _ = validate(model, val_loader, device)
        writer.add_scalar("Accuracy/val", val_acc, epoch)        

        test_class_accs = {}
        if val_acc > best_val_acc:
            best_val_acc = val_acc
            final_test_acc, test_class_accs, test_cm = validate(model, test_loader, device)
            writer.add_scalar("Accuracy/test", final_test_acc, epoch)

            if final_test_acc > best_test_acc:
                best_epoch = epoch
                best_test_acc = final_test_acc
                best_cm = test_cm

                best_row = {
                    "modelo": model_name,
                    "training_type": training_mode,
                    "epoch": epoch,
                    "val_acc": val_acc,
                    "test_acc": final_test_acc,
                    **{f"val_{emotion_table[i]}": val_class_accs[i] for i in emotion_table},
                    **{f"test_{emotion_table[i]}": test_class_accs[i] for i in emotion_table},
                    "batch_size": batch_size,
                    "sampler": sampler_type if sampler_type is not None else "none"
                }

                
                torch.save({'epoch': epoch, 'model_state': model.state_dict()},
                            os.path.join(output_model_folder, f"best_model_{sampler_type}_{batch_size}.pt"))

        logging.info(f"Epoch {epoch}: {time.time() - start_time:.2f}s")
        logging.info(f"  train loss:\t{train_loss:.4f}")
        logging.info(f"  train acc:\t{train_acc*100:.2f}%")
        logging.info(f"  val acc:\t{val_acc*100:.2f}%")
        logging.info(f"  val class acc:")
        for idx, acc in val_class_accs.items():
            cname = emotion_table[idx]
            logging.info(f"    {cname:<10s}: {acc*100:.2f}%")
            writer.add_scalar(f"ValClassAcc/{cname}", acc, epoch)

        if epoch == best_epoch:
            logging.info(f"  test acc:\t{best_test_acc*100:.2f}%")
            logging.info(f"  test class acc:")
            for idx, acc in test_class_accs.items():
                cname = emotion_table[idx]
                logging.info(f"    {cname:<10s}: {acc*100:.2f}%")
                writer.add_scalar(f"TestClassAcc/{cname}", acc, epoch)

        if epoch - best_epoch >= 10:
            logging.info("Early stopping due to no improvement in validation accuracy for 10 epochs.")
            break
        

    if best_cm is not None:
        fig = plot_confusion_matrix(best_cm, list(emotion_table.values()), os.path.join(output_model_folder, f"confusion_matrix_{sampler_type}_{batch_size}.png"))
        writer.add_figure("ConfusionMatrix/test", fig, epoch)
    writer.close()

    if best_row is not None:
        save_results_to_excel(results_file, best_row)

    logging.info(f"Best val acc: {best_val_acc*100:.2f}% (epoch {best_epoch})")
    logging.info(f"Test acc @ best val: {best_test_acc*100:.2f}%")

if __name__ == "__main__":
    parser = argparse.ArgumentParser()
    parser.add_argument("-d","--base_folder", type=str, required=True)
    parser.add_argument("-m","--training_mode", type=str, default='majority')
    parser.add_argument("--model_name", type=str, default='VGG13')
    parser.add_argument("--epochs", type=int, default=100)
    parser.add_argument("--batch_size", type=int, default=32)
    parser.add_argument("--num_workers", type=int, default=0)
    parser.add_argument("--sampler", type=str, default=None)
    parser.add_argument("-r", "--results_file", type=str, default=f"resultados_{datetime.now().strftime('%Y%m%d')}.xlsx")
    args = parser.parse_args()
    main(args.base_folder, args.training_mode, args.model_name, args.epochs, args.batch_size, args.num_workers, args.sampler, args.results_file)


<|MERGE_RESOLUTION|>--- conflicted
+++ resolved
@@ -147,13 +147,8 @@
     num_classes = len(emotion_table)
     model = build_model(num_classes, model_name).to(device)
 
-<<<<<<< HEAD
-    train_params = FERPlusParameters(num_classes, getattr(model, 'input_height', 48), getattr(model, 'input_width', 48), training_mode, False, False)
-    eval_params  = FERPlusParameters(num_classes, getattr(model, 'input_height', 48), getattr(model, 'input_width', 48), "majority", True, False)
-=======
     train_params = FERPlusParameters(num_classes, getattr(model, 'input_height', 64), getattr(model, 'input_width', 64), training_mode, False, False)
     eval_params  = FERPlusParameters(num_classes, getattr(model, 'input_height', 64), getattr(model, 'input_width', 64), training_mode, True, False)
->>>>>>> 8eb6496d
 
     train_ds = FERPlusDataset(base_folder, train_folders, "label.csv", train_params)
     val_ds   = FERPlusDataset(base_folder, valid_folders, "label.csv", eval_params)
